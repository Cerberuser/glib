--- conflicted
+++ resolved
@@ -15,23 +15,10 @@
 
 [dependencies]
 lazy_static = "0.2"
-<<<<<<< HEAD
+libc = "0.2"
+bitflags = "1.0"
 gobject-sys = "0.4.0"
 glib-sys = "0.4.0"
-libc = "0.2"
-bitflags = "0.9"
-
-[features]
-v2_46 = ["v2_44", "glib-sys/v2_46", "gobject-sys/v2_46"]
-v2_48 = ["v2_46", "glib-sys/v2_48"]
-v2_44 = ["v2_40", "glib-sys/v2_44", "gobject-sys/v2_44"]
-v2_40 = ["v2_38", "glib-sys/v2_40"]
-v2_50 = ["v2_48", "glib-sys/v2_50"]
-v2_38 = ["v2_34", "glib-sys/v2_38", "gobject-sys/v2_38"]
-v2_34 = ["glib-sys/v2_34", "gobject-sys/v2_34"]
-=======
-libc = "0.2"
-bitflags = "1.0"
 
 [dependencies.glib-sys]
 version = "0.4.0"
@@ -51,5 +38,4 @@
 v2_50 = ["v2_48", "glib-sys/v2_50"]
 v2_52 = ["v2_50", "glib-sys/v2_52"]
 v2_54 = ["v2_52", "glib-sys/v2_54", "gobject-sys/v2_54"]
-dox = ["glib-sys/dox", "gobject-sys/dox"]
->>>>>>> 8d7f0e83
+dox = ["glib-sys/dox", "gobject-sys/dox"]